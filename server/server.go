--- conflicted
+++ resolved
@@ -38,11 +38,7 @@
 // Server defaults.
 const (
 	// VERSION is the current version for the NATS Streaming server.
-<<<<<<< HEAD
-	VERSION = "1.0.0-beta"
-=======
-	VERSION = "0.7.2"
->>>>>>> 33414c6f
+	VERSION = "0.8.0-beta"
 
 	DefaultClusterID      = "test-cluster"
 	DefaultDiscoverPrefix = "_STAN.discover"
